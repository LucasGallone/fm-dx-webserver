var url = new URL('text', window.location.href);
url.protocol = url.protocol.replace('http', 'ws');
var socketAddress = url.href;
var socket = new WebSocket(socketAddress);
var parsedData;
var data = [];
let signalChart;

const europe_programmes = [
    "No PTY", "News", "Current Affairs", "Info",
    "Sport", "Education", "Drama", "Culture", "Science", "Varied",
    "Pop M", "Rock M", "Easy Listening", "Light Classical",
    "Serious Classical", "Other Music", "Weather", "Finance",
    "Children's Programmes", "Social Affairs", "Religion", "Phone-in",
    "Travel", "Leisure", "Jazz Music", "Country Music", "National Music",
    "Oldies Music", "Folk Music", "Documentary", "Alarm Test"
];

$(document).ready(function () {
    var canvas = $('#signal-canvas')[0];

    var signalToggle = $("#signal-units-toggle");

    canvas.width = canvas.parentElement.clientWidth;
    canvas.height = canvas.parentElement.clientHeight;

    getInitialSettings();
    // Start updating the canvas
    initCanvas();

    signalToggle.on("change", function () {
        const signalText = localStorage.getItem('signalUnit');

        if (signalText == 'dbuv') {
            signalText.text('dBµV');
        } else if (signalText == 'dbf') {
            signalText.text('dBf');
        } else {
            signalText.text('dBm');
        }
    });

    var input = $("#tuner-desc").text();
    var parsed = input;

    var grayTextRegex = /--(.*?)--/g;
    parsed = parsed.replace(grayTextRegex, '<span class="text-gray">$1</span>');

    var boldRegex = /\*\*(.*?)\*\*/g;
    parsed = parsed.replace(boldRegex, '<strong>$1</strong>');

    var italicRegex = /\*(.*?)\*/g;
    parsed = parsed.replace(italicRegex, '<em>$1</em>');

    var breakLineRegex = /\\n/g;
    parsed = parsed.replace(breakLineRegex, '<br>');

    $("#tuner-desc").html(parsed);

    const textInput = $('#commandinput');

    textInput.on('change', function (event) {
        const inputValue = textInput.val();
        // Check if the user agent contains 'iPhone'
        if (/iPhone/i.test(navigator.userAgent) && socket.readyState === WebSocket.OPEN) {
            socket.send("T" + (inputValue * 1000));
            // Clear the input field if needed
            textInput.val('');
        }
    });

    textInput.on('keyup', function (event) {
        if (event.key !== 'Backspace') {
            let inputValue = textInput.val();
            inputValue = inputValue.replace(/[^0-9.]/g, '');

            if (inputValue.includes("..")) {
                inputValue = inputValue.slice(0, inputValue.lastIndexOf('.')) + inputValue.slice(inputValue.lastIndexOf('.') + 1);
                textInput.val(inputValue);
            }

            if (!inputValue.includes(".")) {
                if (inputValue.startsWith('10') && inputValue.length > 2) {
                    inputValue = inputValue.slice(0, 3) + '.' + inputValue.slice(3);
                    textInput.val(inputValue);
                } else if (inputValue.length > 2) {
                    inputValue = inputValue.slice(0, 2) + '.' + inputValue.slice(2);
                    textInput.val(inputValue);
                }
            }
        }
        if (event.key === 'Enter') {
            const inputValue = textInput.val();
            if (socket.readyState === WebSocket.OPEN) {
                socket.send("T" + (inputValue * 1000));
            }
            textInput.val('');
        }
    });

    document.onkeydown = checkKey;

    $('#freq-container').on('wheel keypress', function (e) {
        getCurrentFreq();
        var delta = e.originalEvent.deltaY;
        var adjustment = 0;
    
        if (e.shiftKey) {
            adjustment = e.altKey ? 1 : 0.01;
        } else if (e.ctrlKey) {
            adjustment = 1;
        } else {
            if (delta > 0) {
                tuneDown();
            } else {
                tuneUp();
            }
            return false;
        }
    
        var newFreq = currentFreq + (delta > 0 ? -adjustment : adjustment);
        socket.send("T" + (newFreq.toFixed(2) * 1000));
        return false;
    });

    var freqUpButton = $('#freq-up')[0];
    var freqDownButton = $('#freq-down')[0];
    var psContainer = $('#ps-container')[0];
    var rtContainer = $('#rt-container')[0];
    var piCodeContainer = $('#pi-code-container')[0];
    var freqContainer = $('#freq-container')[0];
    var txContainer = $('#data-station-container')[0];

    $("#data-eq").click(function () {
        toggleButtonState("eq");
    });

    $("#data-ims").click(function () {
        toggleButtonState("ims");
    });

    $(freqUpButton).on("click", tuneUp);
    $(freqDownButton).on("click", tuneDown);
    $(psContainer).on("click", copyPs);
    $(rtContainer).on("click", copyRt);
    $(txContainer).on("click", copyTx);
    $(piCodeContainer).on("click", findOnMaps);
    $(freqContainer).on("click", function () {
        textInput.focus();
    });
});

function getInitialSettings() {
    $.ajax({
        url: './static_data',
        dataType: 'json',
        success: function (data) {
            // Use the received data (data.qthLatitude, data.qthLongitude) as needed
            localStorage.setItem('qthLatitude', data.qthLatitude);
            localStorage.setItem('qthLongitude', data.qthLongitude);
            localStorage.setItem('audioPort', data.audioPort);
            localStorage.setItem('streamEnabled', data.streamEnabled);
        },
        error: function (error) {
            console.error('Error:', error);
        }
    });
}

function initCanvas(parsedData) {
    signalToggle = $("#signal-units-toggle");

    // Check if signalChart is already initialized
    if (!signalChart) {
        signalChart = {
            canvas: $('#signal-canvas')[0],
            context: $('#signal-canvas')[0].getContext('2d'),
            parsedData: parsedData,
            maxDataPoints: 300,
        }
        signalChart.pointWidth = (signalChart.canvas.width - 80) / signalChart.maxDataPoints;
    }

    updateCanvas(parsedData, signalChart);
}

function updateCanvas(parsedData, signalChart) {
    const color2 = getComputedStyle(document.documentElement).getPropertyValue('--color-2').trim();
    const color4 = getComputedStyle(document.documentElement).getPropertyValue('--color-4').trim();
    const { context, canvas, maxDataPoints, pointWidth } = signalChart;

    while (data.length >= signalChart.maxDataPoints) {
        data.shift();
    }

    const actualLowestValue = Math.min(...data);
    const actualHighestValue = Math.max(...data);
    zoomMinValue = actualLowestValue - ((actualHighestValue - actualLowestValue) / 2);
    zoomMaxValue = actualHighestValue + ((actualHighestValue - actualLowestValue) / 2);
    zoomAvgValue = (zoomMaxValue - zoomMinValue) / 2 + zoomMinValue;

    // Clear the canvas
    if (context) {
        context.clearRect(0, 0, canvas.width, canvas.height);

        // Draw the signal graph with smooth shifting
        context.beginPath();
    }

    const startingIndex = Math.max(0, data.length - maxDataPoints);

    for (let i = startingIndex; i < data.length; i++) {
        const x = canvas.width - (data.length - i) * pointWidth - 40;
        const y = canvas.height - (data[i] - zoomMinValue) * (canvas.height / (zoomMaxValue - zoomMinValue));

        if (i === startingIndex) {
            context.moveTo(x, y);
        } else {
            const prevX = canvas.width - (data.length - i + 1) * pointWidth - 40;
            const prevY = canvas.height - (data[i - 1] - zoomMinValue) * (canvas.height / (zoomMaxValue - zoomMinValue));

            // Interpolate between the current and previous points
            const interpolatedX = (x + prevX) / 2;
            const interpolatedY = (y + prevY) / 2;

            context.quadraticCurveTo(prevX, prevY, interpolatedX, interpolatedY);
        }
    }

    context.strokeStyle = color4;
    context.lineWidth = 1;
    context.stroke();

    // Draw horizontal lines for lowest, highest, and average values
    context.strokeStyle = color2;
    context.lineWidth = 1;

    // Draw the lowest value line
    const lowestY = canvas.height - (zoomMinValue - zoomMinValue) * (canvas.height / (zoomMaxValue - zoomMinValue));
    context.beginPath();
    context.moveTo(40, lowestY - 18);
    context.lineTo(canvas.width - 40, lowestY - 18);
    context.stroke();

    // Draw the highest value line
    const highestY = canvas.height - (zoomMaxValue - zoomMinValue) * (canvas.height / (zoomMaxValue - zoomMinValue));
    context.beginPath();
    context.moveTo(40, highestY + 10);
    context.lineTo(canvas.width - 40, highestY + 10);
    context.stroke();

    const avgY = canvas.height / 2;
    context.beginPath();
    context.moveTo(40, avgY - 7);
    context.lineTo(canvas.width - 40, avgY - 7);
    context.stroke();

    // Label the lines with their values
    context.fillStyle = color4;
    context.font = '12px Titillium Web';

    const signalUnit = localStorage.getItem('signalUnit');
    let offset;

    if (signalUnit === 'dbuv') {
        offset = 11.25;
    } else if (signalUnit === 'dbm') {
        offset = 120;
    } else {
        offset = 0;
    }

    context.textAlign = 'right';
    context.fillText(`${(zoomMinValue - offset).toFixed(1)}`, 35, lowestY - 14);
    context.fillText(`${(zoomMaxValue - offset).toFixed(1)}`, 35, highestY + 14);
    context.fillText(`${(zoomAvgValue - offset).toFixed(1)}`, 35, avgY - 3);

    context.textAlign = 'left';
    context.fillText(`${(zoomMinValue - offset).toFixed(1)}`, canvas.width - 35, lowestY - 14);
    context.fillText(`${(zoomMaxValue - offset).toFixed(1)}`, canvas.width - 35, highestY + 14);
    context.fillText(`${(zoomAvgValue - offset).toFixed(1)}`, canvas.width - 35, avgY - 3);

    requestAnimationFrame(() => updateCanvas(parsedData, signalChart));
}

socket.onmessage = (event) => {
    parsedData = JSON.parse(event.data);
    updatePanels(parsedData);
    data.push(parsedData.signal);
};

function compareNumbers(a, b) {
    return a - b;
}

function escapeHTML(unsafeText) {
    let div = document.createElement('div');
    div.innerText = unsafeText;
    return div.innerHTML.replace(' ', '&nbsp;');
}

function processString(string, errors) {
    var output = '';
    const max_alpha = 70;
    const alpha_range = 50;
    const max_error = 10;
    errors = errors?.split(',');

    for (let i = 0; i < string.length; i++) {
        alpha = parseInt(errors[i]) * (alpha_range / (max_error + 1));
        if (alpha) {
            output += "<span style='opacity: " + (max_alpha - alpha) + "%'>" + escapeHTML(string[i]) + "</span>";
        } else {
            output += escapeHTML(string[i]);
        }
    }

    return output;
}

function getCurrentFreq() {
    currentFreq = $('#data-frequency').text();
    currentFreq = parseFloat(currentFreq).toFixed(3);
    currentFreq = parseFloat(currentFreq);

    return currentFreq;
}

function checkKey(e) {
    e = e || window.event;

    // Check if any input element is focused using jQuery
    if ($('input:focus').length > 0) {
        return; // Do nothing if an input is focused
    }

    getCurrentFreq();

    if (socket.readyState === WebSocket.OPEN) {
        switch (e.keyCode) {
            case 82: // RDS Reset (R key)
                socket.send("T" + (currentFreq.toFixed(1) * 1000));
                break;
            case 38:
		socket.send("T" + (Math.round(currentFreq*1000) + ((currentFreq > 30) ? 10 : 1)));
                break;
            case 40:
                socket.send("T" + (Math.round(currentFreq*1000) - ((currentFreq > 30) ? 10 : 1)));
                break;
            case 37:
                tuneDown();
                break;
            case 39:
                tuneUp();
                break;
            default:
                // Handle default case if needed
                break;
        }
    }
}

function tuneUp() {
    if (socket.readyState === WebSocket.OPEN) {
        getCurrentFreq();
        let addVal = 0;
        if (currentFreq < 0.52) {
<<<<<<< HEAD
            addVal = 9 - ((currentFreq * 1000) % 9);
        } else if (currentFreq < 1.71) {
            // TODO: Rework to replace 9 with 9 or 10 based on regionalisation setting
            addVal = 9 - ((currentFreq * 1000) % 9);
        } else if (currentFreq < 29.6) {
            addVal = 5 - ((currentFreq * 1000) % 5);
        } else if (currentFreq >= 65.9 && currentFreq < 74) {
            addVal = ((currentFreq * 1000) % 30 == 20) ? 30 : (20 - ((currentFreq * 1000) % 30));
        } else {
            addVal = 100 - ((currentFreq * 1000) % 100);
        }
        socket.send("T" + ((currentFreq * 1000) + addVal));
=======
            addVal = 9 - (Math.round(currentFreq*1000) % 9);
        } else if (currentFreq < 1.71) {
            // TODO: Rework to replace 9 with 9 or 10 based on regionalisation setting
            addVal = 9 - (Math.round(currentFreq*1000) % 9);
        } else if (currentFreq < 29.6) {
            addVal = 5 - (Math.round(currentFreq*1000) % 5);
        } else if (currentFreq >= 65.9 && currentFreq < 74) {
            addVal = 30 - ((Math.round(currentFreq*1000) - 65900) % 30);
        } else {
            addVal = 100 - (Math.round(currentFreq*1000) % 100);
        }
        socket.send("T" + (Math.round(currentFreq*1000) + addVal));
>>>>>>> b982495f
    }
}

function tuneDown() {
    if (socket.readyState === WebSocket.OPEN) {
        getCurrentFreq();
        let subVal = 0;
        if (currentFreq < 0.52) {
<<<<<<< HEAD
            subVal = ((currentFreq * 1000) % 9 == 0) ? 9 : ((currentFreq * 1000) % 9);
        } else if (currentFreq < 1.71) {
            // TODO: Rework to replace 9 with 9 or 10 based on regionalisation setting
            subVal = ((currentFreq * 1000) % 9 == 0) ? 9 : ((currentFreq * 1000) % 9);
        } else if (currentFreq < 29.6) {
            subVal = ((currentFreq * 1000) % 5 == 0) ? 5 : ((currentFreq * 1000) % 5);
        } else if (currentFreq >= 65.9 && currentFreq < 74) {
            subVal = ((currentFreq * 1000) % 30 == 20) ? 30 : (10 + ((currentFreq * 1000) % 30));
        } else {
            subVal = ((currentFreq * 1000) % 100 == 0) ? 100 : ((currentFreq * 1000) % 100);
        }
        socket.send("T" + ((currentFreq * 1000) - subVal));
=======
            subVal = (Math.round(currentFreq*1000) % 9 == 0) ? 9 : (Math.round(currentFreq*1000) % 9);
        } else if (currentFreq < 1.71) {
            // TODO: Rework to replace 9 with 9 or 10 based on regionalisation setting
            subVal = (Math.round(currentFreq*1000) % 9 == 0) ? 9 : (Math.round(currentFreq*1000) % 9);
        } else if (currentFreq < 29.6) {
            subVal = (Math.round(currentFreq*1000) % 5 == 0) ? 5 : (Math.round(currentFreq*1000) % 5);
        } else if (currentFreq > 65.9 && currentFreq <= 74) {
            subVal = ((Math.round(currentFreq*1000) - 65900) % 30 == 0) ? 30 : ((Math.round(currentFreq*1000) - 65900) % 30);
        } else {
            subVal = (Math.round(currentFreq*1000) % 100 == 0) ? 100 : (Math.round(currentFreq*1000) % 100);
        }
        socket.send("T" + (Math.round(currentFreq*1000) - subVal));
>>>>>>> b982495f
    }
}

function tuneTo(freq) {
    if (socket.readyState === WebSocket.OPEN) {
        socket.send("T" + ((freq).toFixed(1) * 1000));
    }
}

async function copyPs() {
    var frequency = $('#data-frequency').text();
    var pi = $('#data-pi').text();
    var ps = $('#data-ps').text();
    var signal = $('#data-signal').text();
    var signalDecimal = $('#data-signal-decimal').text();
    var signalUnit = $('#signal-units').text();

    try {
        await copyToClipboard(frequency + " - " + pi + " | " + ps + " [" + signal + signalDecimal + " " + signalUnit + "]");
    } catch (error) {
        console.error(error);
    }
}

async function copyTx() {
    const frequency = $('#data-frequency').text();
    const pi = $('#data-pi').text();
    const stationName = $('#data-station-name').text();
    const stationCity = $('#data-station-city').text();
    const stationItu = $('#data-station-itu').text();
    const stationDistance = $('#data-station-distance').text();
    const stationErp = $('#data-station-erp').text();

    try {
        await copyToClipboard(frequency + " - " + pi + " | " + stationName + " [" + stationCity + ", " + stationItu + "] - " + stationDistance + " km | " + stationErp + " kW");
    } catch (error) {
        console.error(error);
    }
}

async function copyRt() {
    var rt0 = $('#data-rt0').text();
    var rt1 = $('#data-rt1').text();

    try {
        await copyToClipboard("[0] RT: " + rt0 + "\n[1] RT: " + rt1);
    } catch (error) {
        console.error(error);
    }
}

function copyToClipboard(textToCopy) {
    // Navigator clipboard api needs a secure context (https)
    if (navigator.clipboard && window.isSecureContext) {
        navigator.clipboard.writeText(textToCopy)
            .catch(function (err) {
                console.error('Error:', err);
            });
    } else {
        var textArea = $('<textarea></textarea>');
        textArea.val(textToCopy);
        textArea.css({
            'position': 'absolute',
            'left': '-999999px'
        });

        $('body').prepend(textArea);
        textArea.select();

        try {
            document.execCommand('copy');
        } catch (error) {
            console.error('Error:', error);
        } finally {
            textArea.remove();
        }
    }
}

function findOnMaps() {
    var frequency = $('#data-frequency').text();
    var pi = $('#data-pi').text();
    var latitude = localStorage.getItem('qthLongitude');
    var longitude = localStorage.getItem('qthLatitude');
    frequency = parseFloat(frequency).toFixed(1);

    var url = "https://maps.fmdx.pl/#qth=" + longitude + "," + latitude + "&freq=" + frequency + "&pi=" + pi;
    window.open(url, "_blank");
}

function updateSignalUnits(parsedData) {
    const signalUnit = localStorage.getItem('signalUnit');
    let signalText = $('#signal-units');
    let signalValue;

    switch (signalUnit) {
        case 'dbuv':
            signalValue = parsedData.signal - 11.25;
            signalText.text('dBµV');
            break;

        case 'dbm':
            signalValue = parsedData.signal - 120;
            signalText.text('dBm');
            break;

        default:
            signalValue = parsedData.signal;
            signalText.text('dBf');
            break;
    }

    const formatted = (Math.round(signalValue * 10) / 10).toFixed(1);
    const [integerPart, decimalPart] = formatted.split('.');

    $('#data-signal').text(integerPart);
    $('#data-signal-decimal').text('.' + decimalPart);
}

function updateDataElements(parsedData) {
    $('#data-frequency').text(parsedData.freq);
    $("#commandinput").attr("aria-label", "Current frequency: " + parsedData.freq);
    $('#data-pi').html(parsedData.pi === '?' ? "<span class='opacity-half'>?</span>" : parsedData.pi);
    $('#data-ps').html(parsedData.ps === '?' ? "<span class='opacity-half'>?</span>" : processString(parsedData.ps, parsedData.ps_errors));
    $('.data-tp').html(parsedData.tp === false ? "<span class='opacity-half'>TP</span>" : "TP");
    $('.data-ta').html(parsedData.ta === 0 ? "<span class='opacity-half'>TA</span>" : "TA");
    $('.data-ms').html(parsedData.ms === 0
        ? "<span class='opacity-half'>M</span><span class='opacity-full'>S</span>"
        : (parsedData.ms === -1
            ? "<span class='opacity-half'>M</span><span class='opacity-half'>S</span>"
            : "<span class='opacity-full'>M</span><span class='opacity-half'>S</span>"
        )
    );
    $('.data-pty').html(europe_programmes[parsedData.pty]);
    $('.data-st').html(parsedData.st === false ? "<span class='text-gray'>ST</span>" : "ST");
    $('#data-rt0').html(processString(parsedData.rt0, parsedData.rt0_errors));
    $('#data-rt1').html(processString(parsedData.rt1, parsedData.rt1_errors));
    $('.data-flag').html(`<i title="${parsedData.country_name}" class="flag-sm flag-sm-${parsedData.country_iso}"></i>`);
    $('#data-ant input').val($('#data-ant li[data-value="' + parsedData.ant + '"]').text());

    if (parsedData.txInfo.station.length > 1) {
        $('#data-station-name').text(decodeURIComponent(parsedData.txInfo.station.replace(/\u009e/g, '\u017E')));
        $('#data-station-erp').text(parsedData.txInfo.erp);
        $('#data-station-city').text(parsedData.txInfo.city);
        $('#data-station-itu').text(parsedData.txInfo.itu);
        $('#data-station-pol').text(parsedData.txInfo.pol);
        $('#data-station-distance').text(parsedData.txInfo.distance);
        $('#data-station-azimuth').text(parsedData.txInfo.azimuth);
        $('#data-station-container').css('display', 'block');
    } else {
        $('#data-station-container').removeAttr('style');
    }
}

let isEventListenerAdded = false;

let updateCounter = 0;

function updatePanels(parsedData) {
    updateCounter++;

    const sortedAf = parsedData.af.sort(compareNumbers);
    const scaledArray = sortedAf.map(element => element / 1000);

    const listContainer = $('#af-list');
    const scrollTop = listContainer.scrollTop();
    let ul = listContainer.find('ul');

    if (!ul.length) {
        ul = $('<ul></ul>');
        listContainer.append(ul);
    }

    if (updateCounter % 3 === 0) {

        updateButtonState("data-eq", parsedData.eq);
        updateButtonState("data-ims", parsedData.ims);

        // Only update #af-list on every 3rd call
        ul.html('');
        const listItems = scaledArray.map(createListItem);
        ul.append(listItems);

        // Add the event listener only once
        if (!isEventListenerAdded) {
            ul.on('click', 'a', function () {
                const frequency = parseFloat($(this).text());
                tuneTo(frequency);
            });
            isEventListenerAdded = true;
        }

        listContainer.scrollTop(scrollTop);
    }

    // Update other elements every time
    updateDataElements(parsedData);
    updateSignalUnits(parsedData);
    $('.users-online').text(parsedData.users);
}

function createListItem(element) {
    return $('<li></li>').html(`<a>${element.toFixed(1)}</a>`)[0];
}

function updateButtonState(buttonId, value) {
    var button = $("#" + buttonId);
    if (value === 0) {
        button.addClass("btn-disabled");
    } else {
        button.removeClass("btn-disabled");
    }
}

function toggleButtonState(buttonId) {
    parsedData[buttonId] = 1 - parsedData[buttonId]; // Toggle between 0 and 1
    updateButtonState(buttonId, parsedData[buttonId]);
    var message = "G";
    message += parsedData.eq ? "1" : "0";
    message += parsedData.ims ? "1" : "0";
    socket.send(message);
}<|MERGE_RESOLUTION|>--- conflicted
+++ resolved
@@ -365,20 +365,6 @@
         getCurrentFreq();
         let addVal = 0;
         if (currentFreq < 0.52) {
-<<<<<<< HEAD
-            addVal = 9 - ((currentFreq * 1000) % 9);
-        } else if (currentFreq < 1.71) {
-            // TODO: Rework to replace 9 with 9 or 10 based on regionalisation setting
-            addVal = 9 - ((currentFreq * 1000) % 9);
-        } else if (currentFreq < 29.6) {
-            addVal = 5 - ((currentFreq * 1000) % 5);
-        } else if (currentFreq >= 65.9 && currentFreq < 74) {
-            addVal = ((currentFreq * 1000) % 30 == 20) ? 30 : (20 - ((currentFreq * 1000) % 30));
-        } else {
-            addVal = 100 - ((currentFreq * 1000) % 100);
-        }
-        socket.send("T" + ((currentFreq * 1000) + addVal));
-=======
             addVal = 9 - (Math.round(currentFreq*1000) % 9);
         } else if (currentFreq < 1.71) {
             // TODO: Rework to replace 9 with 9 or 10 based on regionalisation setting
@@ -391,7 +377,6 @@
             addVal = 100 - (Math.round(currentFreq*1000) % 100);
         }
         socket.send("T" + (Math.round(currentFreq*1000) + addVal));
->>>>>>> b982495f
     }
 }
 
@@ -400,20 +385,6 @@
         getCurrentFreq();
         let subVal = 0;
         if (currentFreq < 0.52) {
-<<<<<<< HEAD
-            subVal = ((currentFreq * 1000) % 9 == 0) ? 9 : ((currentFreq * 1000) % 9);
-        } else if (currentFreq < 1.71) {
-            // TODO: Rework to replace 9 with 9 or 10 based on regionalisation setting
-            subVal = ((currentFreq * 1000) % 9 == 0) ? 9 : ((currentFreq * 1000) % 9);
-        } else if (currentFreq < 29.6) {
-            subVal = ((currentFreq * 1000) % 5 == 0) ? 5 : ((currentFreq * 1000) % 5);
-        } else if (currentFreq >= 65.9 && currentFreq < 74) {
-            subVal = ((currentFreq * 1000) % 30 == 20) ? 30 : (10 + ((currentFreq * 1000) % 30));
-        } else {
-            subVal = ((currentFreq * 1000) % 100 == 0) ? 100 : ((currentFreq * 1000) % 100);
-        }
-        socket.send("T" + ((currentFreq * 1000) - subVal));
-=======
             subVal = (Math.round(currentFreq*1000) % 9 == 0) ? 9 : (Math.round(currentFreq*1000) % 9);
         } else if (currentFreq < 1.71) {
             // TODO: Rework to replace 9 with 9 or 10 based on regionalisation setting
@@ -426,7 +397,6 @@
             subVal = (Math.round(currentFreq*1000) % 100 == 0) ? 100 : (Math.round(currentFreq*1000) % 100);
         }
         socket.send("T" + (Math.round(currentFreq*1000) - subVal));
->>>>>>> b982495f
     }
 }
 

const fs = require('fs');
const path = require('path');
const consoleCmd = require('./console');
const { serverConfig } = require('./server_config');

// Function to read all .js files in a directory
function readJSFiles(dir) {
    const files = fs.readdirSync(dir);
    return files.filter(file => file.endsWith('.js'));
}

// Function to parse plugin config from a file
function parsePluginConfig(filePath) {
    const fileContent = fs.readFileSync(filePath, 'utf8');
    const pluginConfig = {};

    // Assuming pluginConfig is a JavaScript object defined in each .js file
    try {
        const pluginExports = require(filePath);
        Object.assign(pluginConfig, pluginExports.pluginConfig);

        // Check if pluginConfig has frontEndPath defined
        if (pluginConfig.frontEndPath) {
            const sourcePath = path.join(path.dirname(filePath), pluginConfig.frontEndPath);
            const destinationDir = path.join(__dirname, '../web/js/plugins', path.dirname(pluginConfig.frontEndPath));

            // Check if the source path exists
            if (!fs.existsSync(sourcePath)) {
                console.error(`Error: source path ${sourcePath} does not exist.`);
                return pluginConfig;
            }

            // Check if the destination directory exists, if not, create it
            if (!fs.existsSync(destinationDir)) {
                fs.mkdirSync(destinationDir, { recursive: true }); // Create directory recursively
            }

            const destinationFile = path.join(destinationDir, path.basename(sourcePath));
<<<<<<< HEAD
            fs.copyFileSync(sourcePath, destinationFile);
            setTimeout(function() {
                consoleCmd.logInfo(`Plugin ${pluginConfig.name} ${pluginConfig.version} initialized successfully.`);  
            }, 500)
=======

            // Platform-specific handling for symlinks/junctions
            if (process.platform !== 'win32') {
                // On Linux, create a symlink
                try {
                    if (fs.existsSync(destinationFile)) {
                        fs.unlinkSync(destinationFile); // Remove existing file/symlink
                    }
                    fs.symlinkSync(sourcePath, destinationFile);
                    console.log(`Symlink created from ${sourcePath} to ${destinationFile}`);
                } catch (err) {
                    console.error(`Error creating symlink at ${destinationFile}: ${err.message}`);
                }
            }
>>>>>>> 8d210290
        } else {
            console.error(`Error: frontEndPath is not defined in ${filePath}`);
        }
    } catch (err) {
        console.error(`Error parsing plugin config from ${filePath}: ${err.message}`);
    }

    return pluginConfig;
}

// Main function to collect plugin configs from all .js files in the 'plugins' directory
function collectPluginConfigs() {
    const pluginsDir = path.join(__dirname, '../plugins');
    const jsFiles = readJSFiles(pluginsDir);

    const pluginConfigs = [];
    jsFiles.forEach(file => {
        const filePath = path.join(pluginsDir, file);
        const config = parsePluginConfig(filePath);
        if (Object.keys(config).length > 0) {
            pluginConfigs.push(config);
        }
    });

    return pluginConfigs;
}

// Ensure the web/js/plugins directory exists
const webJsPluginsDir = path.join(__dirname, '../web/js/plugins');
if (!fs.existsSync(webJsPluginsDir)) {
    fs.mkdirSync(webJsPluginsDir, { recursive: true });
}

// Main function to create symlinks/junctions for plugins
function createLinks() {
    const pluginsDir = path.join(__dirname, '../plugins');
    const destinationPluginsDir = path.join(__dirname, '../web/js/plugins');

    if (process.platform === 'win32') {
        // On Windows, create a junction
        try {
            if (fs.existsSync(destinationPluginsDir)) {
                fs.rmSync(destinationPluginsDir, { recursive: true });
            }
            fs.symlinkSync(pluginsDir, destinationPluginsDir, 'junction');
            console.log(`Junction created from ${pluginsDir} to ${destinationPluginsDir}`);
        } catch (err) {
            console.error(`Error creating junction at ${destinationPluginsDir}: ${err.message}`);
        }
    }
}

// Usage example
const allPluginConfigs = collectPluginConfigs();
createLinks();

module.exports = {
    allPluginConfigs
};<|MERGE_RESOLUTION|>--- conflicted
+++ resolved
@@ -36,12 +36,6 @@
             }
 
             const destinationFile = path.join(destinationDir, path.basename(sourcePath));
-<<<<<<< HEAD
-            fs.copyFileSync(sourcePath, destinationFile);
-            setTimeout(function() {
-                consoleCmd.logInfo(`Plugin ${pluginConfig.name} ${pluginConfig.version} initialized successfully.`);  
-            }, 500)
-=======
 
             // Platform-specific handling for symlinks/junctions
             if (process.platform !== 'win32') {
@@ -51,12 +45,13 @@
                         fs.unlinkSync(destinationFile); // Remove existing file/symlink
                     }
                     fs.symlinkSync(sourcePath, destinationFile);
-                    console.log(`Symlink created from ${sourcePath} to ${destinationFile}`);
+                    setTimeout(function() {
+                        consoleCmd.logInfo(`Plugin ${pluginConfig.name} ${pluginConfig.version} initialized successfully.`);  
+                    }, 500)
                 } catch (err) {
                     console.error(`Error creating symlink at ${destinationFile}: ${err.message}`);
                 }
             }
->>>>>>> 8d210290
         } else {
             console.error(`Error: frontEndPath is not defined in ${filePath}`);
         }
@@ -102,7 +97,9 @@
                 fs.rmSync(destinationPluginsDir, { recursive: true });
             }
             fs.symlinkSync(pluginsDir, destinationPluginsDir, 'junction');
-            console.log(`Junction created from ${pluginsDir} to ${destinationPluginsDir}`);
+            setTimeout(function() {
+                consoleCmd.logInfo(`Plugin ${pluginConfig.name} ${pluginConfig.version} initialized successfully.`);  
+            }, 500)
         } catch (err) {
             console.error(`Error creating junction at ${destinationPluginsDir}: ${err.message}`);
         }
